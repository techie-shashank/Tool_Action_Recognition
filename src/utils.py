import json
import os
<<<<<<< HEAD
from collections import Counter

import numpy as np
=======
import matplotlib.pyplot as plt
>>>>>>> 056c35ab
import torch
import torch.nn as nn
import torch.nn.functional as F
import torch.nn.utils as utils
<<<<<<< HEAD
from sklearn.metrics import f1_score
from sklearn.preprocessing import LabelEncoder
from torch.utils.data import random_split, WeightedRandomSampler
=======
from torch.utils.data import random_split
>>>>>>> 056c35ab
from logger import logger

import shutil

from data.loader import ToolTrackingDataLoader

# Load configuration
config_path = os.path.join(r'../', "config.json")
with open(config_path, 'r') as config_file:
    config = json.load(config_file)


def ensure_model_exists(model_type, saved_model_path):
    if os.path.exists(saved_model_path):
        logger.info(f"Model already exists at {saved_model_path}")
        return

    os.makedirs(os.path.dirname(saved_model_path), exist_ok=True)

    experiment_root = os.path.join("../experiments", model_type)
    if not os.path.exists(experiment_root):
        raise FileNotFoundError(f"No experiment directory found for model: {model_type}")

    run_dirs = sorted(
        [os.path.join(experiment_root, d) for d in os.listdir(experiment_root)
         if os.path.isdir(os.path.join(experiment_root, d)) and d.startswith("run_")],
        reverse=True
    )

    for run_dir in run_dirs:
        candidate_model_path = os.path.join(run_dir, "model.pt")
        if os.path.exists(candidate_model_path):
            shutil.copy(candidate_model_path, saved_model_path)
            logger.info(f"Copied model from {candidate_model_path} to {saved_model_path}")
            return

    raise FileNotFoundError(f"No model.pt found in any runs under {experiment_root}")

def train_model(model, train_loader, val_loader, criterion, optimizer, device, num_epochs=10,
                save_dir="./", model_name="Model", tool_name="Tool", sensor_name="Sensors"):

    train_losses = []
    val_losses = []
    val_accuracies = []

<<<<<<< HEAD
def train_model(model, train_loader, val_loader, criterion, optimizer, device, num_epochs=10):
    train_losses = []
    val_losses = []
    val_accuracies = []
    val_f1_scores = []

=======
>>>>>>> 056c35ab
    for epoch in range(num_epochs):
        model.train()
        train_loss = 0
        total_train_samples = 0

        for X_batch, y_batch in train_loader:
            X_batch, y_batch = X_batch.to(device), y_batch.to(device)

            optimizer.zero_grad()
            outputs = model(X_batch)

            l1_lambda = 0.5

            if hasattr(model, 'l1_regularization'):
                l1_penalty = model.l1_regularization()
            else:
                l1_penalty = 0.0

            loss = criterion(outputs, y_batch) + l1_lambda * l1_penalty
            loss.backward()
            torch.nn.utils.clip_grad_norm_(model.parameters(), 1.0)
            optimizer.step()

            train_loss += loss.item() * X_batch.size(0)
            total_train_samples += X_batch.size(0)

        avg_train_loss = train_loss / total_train_samples
        train_losses.append(avg_train_loss)

        model.eval()
        val_loss = 0
        correct, total = 0, 0
        all_preds = []
        all_targets = []

        with torch.no_grad():
            for X_batch, y_batch in val_loader:
                X_batch, y_batch = X_batch.to(device), y_batch.to(device)
                outputs = model(X_batch)
                loss = criterion(outputs, y_batch)
                val_loss += loss.item() * X_batch.size(0)
                preds = torch.argmax(outputs, dim=1)
                correct += (preds == y_batch).sum().item()
                total += y_batch.size(0)

                all_preds.extend(preds.cpu().numpy())
                all_targets.extend(y_batch.cpu().numpy())

        avg_val_loss = val_loss / total
        val_acc = 100 * correct / total
        val_f1 = f1_score(all_targets, all_preds, average='macro')  # Macro F1 recommended for imbalanced classes

        val_losses.append(avg_val_loss)
        val_accuracies.append(val_acc)
        val_f1_scores.append(val_f1)

        train_losses.append(avg_train_loss)
        val_losses.append(avg_val_loss)
        val_accuracies.append(val_acc)

        logger.info(f"[Epoch {epoch+1}] "
                    f"Train Loss: {avg_train_loss:.4f} | "
                    f"Val Loss: {avg_val_loss:.4f} | "
                    f"Val Acc: {val_acc:.2f}%")

<<<<<<< HEAD
    metrics = {
        'train_losses': train_losses,
        'val_losses': val_losses,
        'val_accuracies': val_accuracies,
        'val_f1_scores': val_f1_scores
    }
    return metrics
=======
    # --- Plotting ---
    os.makedirs(save_dir, exist_ok=True)
    plt.figure(figsize=(12, 5))

    # Loss
    plt.subplot(1, 2, 1)
    plt.plot(train_losses, label="Train Loss")
    plt.plot(val_losses, label="Val Loss")
    plt.title(f"Loss over Epochs\n{model_name.upper()} - {tool_name} - {', '.join(sensor_name)}")
    plt.xlabel("Epoch")
    plt.ylabel("Loss")
    plt.legend()

    # Accuracy
    plt.subplot(1, 2, 2)
    plt.plot(val_accuracies, label="Val Accuracy", color="green")
    plt.title(f"Validation Accuracy over Epochs\n{model_name.upper()} - {tool_name} - {', '.join(sensor_name)}")
    plt.xlabel("Epoch")
    plt.ylabel("Accuracy (%)")
    plt.legend()

    plt.tight_layout()
    plot_path = os.path.join(save_dir, "training_curves.png")
    plt.savefig(plot_path)
    logger.info(f"Saved training curves to {plot_path}")

>>>>>>> 056c35ab


def remove_undefined_class(Xt, y):
    mask = y != 8
    X_filtered = Xt[mask]
    y_filtered = y[mask]
    return X_filtered, y_filtered


def load_data(tool, sensors):
    logger.info("Loading and preprocessing data...")
    data_loader = ToolTrackingDataLoader(source=r"./../data/tool-tracking-data")
    Xt, y, classes = data_loader.load_and_process(tool, sensors)
    Xt, y = remove_undefined_class(Xt, y)
    le = LabelEncoder()
    y = le.fit_transform(y)
    return Xt, y, le

def get_percentage_of_data(dataset, percentage):
    """
    Returns a subset of the dataset based on the specified percentage.
    """
    total_size = len(dataset)
    subset_size = int(percentage * total_size)
    _, subset = random_split(dataset, [total_size - subset_size, subset_size])
    return subset

<<<<<<< HEAD

def get_weighted_sampler(labels):
    """
    Create a WeightedRandomSampler that samples classes inversely proportional
    to their frequency in the dataset to handle class imbalance.

    Args:
        labels (list or 1D tensor): List or tensor of integer class labels.

    Returns:
        WeightedRandomSampler: Sampler for balanced class sampling.
    """
    # If tensor, convert to list
    if isinstance(labels, torch.Tensor):
        labels = labels.cpu().numpy()

    # Count class occurrences
    label_counts = Counter(labels)

    # Compute weights for each class
    total_samples = len(labels)
    class_weights = {label: (total_samples / count) ** 0.75 for label, count in label_counts.items()}

    # Assign weights to each sample
    sample_weights = np.array([class_weights[label] for label in labels])

    # Debugging: Print class weights and sample weights
    print("Class Weights (scaled):", class_weights)
    print("Sample Weights (first 10):", sample_weights[:10])

    # Create the sampler
    sampler = WeightedRandomSampler(weights=sample_weights, num_samples=len(sample_weights), replacement=True)
    return sampler



=======
>>>>>>> 056c35ab
class FocalLoss(nn.Module):
    def __init__(self, alpha=None, gamma=1.0, reduction='mean'):
        super(FocalLoss, self).__init__()
        self.alpha = alpha
        self.gamma = gamma
        self.reduction = reduction

    def forward(self, inputs, targets):
        # FL(p_t) = -alpha * (1 - p_t)^gamma * log(p_t)
        # CE = -log(p_t) * alpha
        # FL = (1 - p_t)^gamma * CE
        # where p_t is the model's estimated probability for each class and alpha is a weighting factor for each class.
        # alpha is used to balance the importance of different classes using class weights.

        ce_loss = F.cross_entropy(inputs, targets, reduction='none', weight=self.alpha)
        pt = torch.exp(-ce_loss)
        focal_loss = ((1 - pt) ** self.gamma) * ce_loss

        if self.reduction == 'mean':
            return focal_loss.mean()
        # can have sum..

        return focal_loss
<|MERGE_RESOLUTION|>--- conflicted
+++ resolved
@@ -1,264 +1,221 @@
-import json
-import os
-<<<<<<< HEAD
-from collections import Counter
-
-import numpy as np
-=======
-import matplotlib.pyplot as plt
->>>>>>> 056c35ab
-import torch
-import torch.nn as nn
-import torch.nn.functional as F
-import torch.nn.utils as utils
-<<<<<<< HEAD
-from sklearn.metrics import f1_score
-from sklearn.preprocessing import LabelEncoder
-from torch.utils.data import random_split, WeightedRandomSampler
-=======
-from torch.utils.data import random_split
->>>>>>> 056c35ab
-from logger import logger
-
-import shutil
-
-from data.loader import ToolTrackingDataLoader
-
-# Load configuration
-config_path = os.path.join(r'../', "config.json")
-with open(config_path, 'r') as config_file:
-    config = json.load(config_file)
-
-
-def ensure_model_exists(model_type, saved_model_path):
-    if os.path.exists(saved_model_path):
-        logger.info(f"Model already exists at {saved_model_path}")
-        return
-
-    os.makedirs(os.path.dirname(saved_model_path), exist_ok=True)
-
-    experiment_root = os.path.join("../experiments", model_type)
-    if not os.path.exists(experiment_root):
-        raise FileNotFoundError(f"No experiment directory found for model: {model_type}")
-
-    run_dirs = sorted(
-        [os.path.join(experiment_root, d) for d in os.listdir(experiment_root)
-         if os.path.isdir(os.path.join(experiment_root, d)) and d.startswith("run_")],
-        reverse=True
-    )
-
-    for run_dir in run_dirs:
-        candidate_model_path = os.path.join(run_dir, "model.pt")
-        if os.path.exists(candidate_model_path):
-            shutil.copy(candidate_model_path, saved_model_path)
-            logger.info(f"Copied model from {candidate_model_path} to {saved_model_path}")
-            return
-
-    raise FileNotFoundError(f"No model.pt found in any runs under {experiment_root}")
-
-def train_model(model, train_loader, val_loader, criterion, optimizer, device, num_epochs=10,
-                save_dir="./", model_name="Model", tool_name="Tool", sensor_name="Sensors"):
-
-    train_losses = []
-    val_losses = []
-    val_accuracies = []
-
-<<<<<<< HEAD
-def train_model(model, train_loader, val_loader, criterion, optimizer, device, num_epochs=10):
-    train_losses = []
-    val_losses = []
-    val_accuracies = []
-    val_f1_scores = []
-
-=======
->>>>>>> 056c35ab
-    for epoch in range(num_epochs):
-        model.train()
-        train_loss = 0
-        total_train_samples = 0
-
-        for X_batch, y_batch in train_loader:
-            X_batch, y_batch = X_batch.to(device), y_batch.to(device)
-
-            optimizer.zero_grad()
-            outputs = model(X_batch)
-
-            l1_lambda = 0.5
-
-            if hasattr(model, 'l1_regularization'):
-                l1_penalty = model.l1_regularization()
-            else:
-                l1_penalty = 0.0
-
-            loss = criterion(outputs, y_batch) + l1_lambda * l1_penalty
-            loss.backward()
-            torch.nn.utils.clip_grad_norm_(model.parameters(), 1.0)
-            optimizer.step()
-
-            train_loss += loss.item() * X_batch.size(0)
-            total_train_samples += X_batch.size(0)
-
-        avg_train_loss = train_loss / total_train_samples
-        train_losses.append(avg_train_loss)
-
-        model.eval()
-        val_loss = 0
-        correct, total = 0, 0
-        all_preds = []
-        all_targets = []
-
-        with torch.no_grad():
-            for X_batch, y_batch in val_loader:
-                X_batch, y_batch = X_batch.to(device), y_batch.to(device)
-                outputs = model(X_batch)
-                loss = criterion(outputs, y_batch)
-                val_loss += loss.item() * X_batch.size(0)
-                preds = torch.argmax(outputs, dim=1)
-                correct += (preds == y_batch).sum().item()
-                total += y_batch.size(0)
-
-                all_preds.extend(preds.cpu().numpy())
-                all_targets.extend(y_batch.cpu().numpy())
-
-        avg_val_loss = val_loss / total
-        val_acc = 100 * correct / total
-        val_f1 = f1_score(all_targets, all_preds, average='macro')  # Macro F1 recommended for imbalanced classes
-
-        val_losses.append(avg_val_loss)
-        val_accuracies.append(val_acc)
-        val_f1_scores.append(val_f1)
-
-        train_losses.append(avg_train_loss)
-        val_losses.append(avg_val_loss)
-        val_accuracies.append(val_acc)
-
-        logger.info(f"[Epoch {epoch+1}] "
-                    f"Train Loss: {avg_train_loss:.4f} | "
-                    f"Val Loss: {avg_val_loss:.4f} | "
-                    f"Val Acc: {val_acc:.2f}%")
-
-<<<<<<< HEAD
-    metrics = {
-        'train_losses': train_losses,
-        'val_losses': val_losses,
-        'val_accuracies': val_accuracies,
-        'val_f1_scores': val_f1_scores
-    }
-    return metrics
-=======
-    # --- Plotting ---
-    os.makedirs(save_dir, exist_ok=True)
-    plt.figure(figsize=(12, 5))
-
-    # Loss
-    plt.subplot(1, 2, 1)
-    plt.plot(train_losses, label="Train Loss")
-    plt.plot(val_losses, label="Val Loss")
-    plt.title(f"Loss over Epochs\n{model_name.upper()} - {tool_name} - {', '.join(sensor_name)}")
-    plt.xlabel("Epoch")
-    plt.ylabel("Loss")
-    plt.legend()
-
-    # Accuracy
-    plt.subplot(1, 2, 2)
-    plt.plot(val_accuracies, label="Val Accuracy", color="green")
-    plt.title(f"Validation Accuracy over Epochs\n{model_name.upper()} - {tool_name} - {', '.join(sensor_name)}")
-    plt.xlabel("Epoch")
-    plt.ylabel("Accuracy (%)")
-    plt.legend()
-
-    plt.tight_layout()
-    plot_path = os.path.join(save_dir, "training_curves.png")
-    plt.savefig(plot_path)
-    logger.info(f"Saved training curves to {plot_path}")
-
->>>>>>> 056c35ab
-
-
-def remove_undefined_class(Xt, y):
-    mask = y != 8
-    X_filtered = Xt[mask]
-    y_filtered = y[mask]
-    return X_filtered, y_filtered
-
-
-def load_data(tool, sensors):
-    logger.info("Loading and preprocessing data...")
-    data_loader = ToolTrackingDataLoader(source=r"./../data/tool-tracking-data")
-    Xt, y, classes = data_loader.load_and_process(tool, sensors)
-    Xt, y = remove_undefined_class(Xt, y)
-    le = LabelEncoder()
-    y = le.fit_transform(y)
-    return Xt, y, le
-
-def get_percentage_of_data(dataset, percentage):
-    """
-    Returns a subset of the dataset based on the specified percentage.
-    """
-    total_size = len(dataset)
-    subset_size = int(percentage * total_size)
-    _, subset = random_split(dataset, [total_size - subset_size, subset_size])
-    return subset
-
-<<<<<<< HEAD
-
-def get_weighted_sampler(labels):
-    """
-    Create a WeightedRandomSampler that samples classes inversely proportional
-    to their frequency in the dataset to handle class imbalance.
-
-    Args:
-        labels (list or 1D tensor): List or tensor of integer class labels.
-
-    Returns:
-        WeightedRandomSampler: Sampler for balanced class sampling.
-    """
-    # If tensor, convert to list
-    if isinstance(labels, torch.Tensor):
-        labels = labels.cpu().numpy()
-
-    # Count class occurrences
-    label_counts = Counter(labels)
-
-    # Compute weights for each class
-    total_samples = len(labels)
-    class_weights = {label: (total_samples / count) ** 0.75 for label, count in label_counts.items()}
-
-    # Assign weights to each sample
-    sample_weights = np.array([class_weights[label] for label in labels])
-
-    # Debugging: Print class weights and sample weights
-    print("Class Weights (scaled):", class_weights)
-    print("Sample Weights (first 10):", sample_weights[:10])
-
-    # Create the sampler
-    sampler = WeightedRandomSampler(weights=sample_weights, num_samples=len(sample_weights), replacement=True)
-    return sampler
-
-
-
-=======
->>>>>>> 056c35ab
-class FocalLoss(nn.Module):
-    def __init__(self, alpha=None, gamma=1.0, reduction='mean'):
-        super(FocalLoss, self).__init__()
-        self.alpha = alpha
-        self.gamma = gamma
-        self.reduction = reduction
-
-    def forward(self, inputs, targets):
-        # FL(p_t) = -alpha * (1 - p_t)^gamma * log(p_t)
-        # CE = -log(p_t) * alpha
-        # FL = (1 - p_t)^gamma * CE
-        # where p_t is the model's estimated probability for each class and alpha is a weighting factor for each class.
-        # alpha is used to balance the importance of different classes using class weights.
-
-        ce_loss = F.cross_entropy(inputs, targets, reduction='none', weight=self.alpha)
-        pt = torch.exp(-ce_loss)
-        focal_loss = ((1 - pt) ** self.gamma) * ce_loss
-
-        if self.reduction == 'mean':
-            return focal_loss.mean()
-        # can have sum..
-
-        return focal_loss
+import json
+import os
+from collections import Counter
+import matplotlib.pyplot as plt
+import numpy as np
+import torch
+import torch.nn as nn
+import torch.nn.functional as F
+import torch.nn.utils as utils
+from sklearn.metrics import f1_score
+from sklearn.preprocessing import LabelEncoder
+from torch.utils.data import random_split, WeightedRandomSampler
+from logger import logger
+
+import shutil
+
+from data.loader import ToolTrackingDataLoader
+
+# Load configuration
+config_path = os.path.join(r'../', "config.json")
+with open(config_path, 'r') as config_file:
+    config = json.load(config_file)
+
+
+def ensure_model_exists(model_type, saved_model_path):
+    if os.path.exists(saved_model_path):
+        logger.info(f"Model already exists at {saved_model_path}")
+        return
+
+    os.makedirs(os.path.dirname(saved_model_path), exist_ok=True)
+
+    experiment_root = os.path.join("../experiments", model_type)
+    if not os.path.exists(experiment_root):
+        raise FileNotFoundError(f"No experiment directory found for model: {model_type}")
+
+    run_dirs = sorted(
+        [os.path.join(experiment_root, d) for d in os.listdir(experiment_root)
+         if os.path.isdir(os.path.join(experiment_root, d)) and d.startswith("run_")],
+        reverse=True
+    )
+
+    for run_dir in run_dirs:
+        candidate_model_path = os.path.join(run_dir, "model.pt")
+        if os.path.exists(candidate_model_path):
+            shutil.copy(candidate_model_path, saved_model_path)
+            logger.info(f"Copied model from {candidate_model_path} to {saved_model_path}")
+            return
+
+    raise FileNotFoundError(f"No model.pt found in any runs under {experiment_root}")
+
+def train_model(model, train_loader, val_loader, criterion, optimizer, device, num_epochs=10,
+                save_dir="./", model_name="Model", tool_name="Tool", sensor_name="Sensors"):
+
+    train_losses = []
+    val_losses = []
+    val_accuracies = []
+
+def train_model(model, train_loader, val_loader, criterion, optimizer, device, num_epochs=10):
+    train_losses = []
+    val_losses = []
+    val_accuracies = []
+    val_f1_scores = []
+
+    for epoch in range(num_epochs):
+        model.train()
+        train_loss = 0
+        total_train_samples = 0
+
+        for X_batch, y_batch in train_loader:
+            X_batch, y_batch = X_batch.to(device), y_batch.to(device)
+
+            optimizer.zero_grad()
+            outputs = model(X_batch)
+
+            l1_lambda = 0.5
+
+            if hasattr(model, 'l1_regularization'):
+                l1_penalty = model.l1_regularization()
+            else:
+                l1_penalty = 0.0
+
+            loss = criterion(outputs, y_batch) + l1_lambda * l1_penalty
+            loss.backward()
+            torch.nn.utils.clip_grad_norm_(model.parameters(), 1.0)
+            optimizer.step()
+
+            train_loss += loss.item() * X_batch.size(0)
+            total_train_samples += X_batch.size(0)
+
+        avg_train_loss = train_loss / total_train_samples
+        train_losses.append(avg_train_loss)
+
+        model.eval()
+        val_loss = 0
+        correct, total = 0, 0
+        all_preds = []
+        all_targets = []
+
+        with torch.no_grad():
+            for X_batch, y_batch in val_loader:
+                X_batch, y_batch = X_batch.to(device), y_batch.to(device)
+                outputs = model(X_batch)
+                loss = criterion(outputs, y_batch)
+                val_loss += loss.item() * X_batch.size(0)
+                preds = torch.argmax(outputs, dim=1)
+                correct += (preds == y_batch).sum().item()
+                total += y_batch.size(0)
+
+                all_preds.extend(preds.cpu().numpy())
+                all_targets.extend(y_batch.cpu().numpy())
+
+        avg_val_loss = val_loss / total
+        val_acc = 100 * correct / total
+        val_f1 = f1_score(all_targets, all_preds, average='macro')  # Macro F1 recommended for imbalanced classes
+
+        val_losses.append(avg_val_loss)
+        val_accuracies.append(val_acc)
+        val_f1_scores.append(val_f1)
+
+        train_losses.append(avg_train_loss)
+        val_losses.append(avg_val_loss)
+        val_accuracies.append(val_acc)
+
+        logger.info(f"[Epoch {epoch+1}] "
+                    f"Train Loss: {avg_train_loss:.4f} | "
+                    f"Val Loss: {avg_val_loss:.4f} | "
+                    f"Val Acc: {val_acc:.2f}%")
+
+    metrics = {
+        'train_losses': train_losses,
+        'val_losses': val_losses,
+        'val_accuracies': val_accuracies,
+        'val_f1_scores': val_f1_scores
+    }
+    return metrics
+
+
+def remove_undefined_class(Xt, y):
+    mask = y != 8
+    X_filtered = Xt[mask]
+    y_filtered = y[mask]
+    return X_filtered, y_filtered
+
+
+def load_data(tool, sensors):
+    logger.info("Loading and preprocessing data...")
+    data_loader = ToolTrackingDataLoader(source=r"./../data/tool-tracking-data")
+    Xt, y, classes = data_loader.load_and_process(tool, sensors)
+    Xt, y = remove_undefined_class(Xt, y)
+    le = LabelEncoder()
+    y = le.fit_transform(y)
+    return Xt, y, le
+
+def get_percentage_of_data(dataset, percentage):
+    """
+    Returns a subset of the dataset based on the specified percentage.
+    """
+    total_size = len(dataset)
+    subset_size = int(percentage * total_size)
+    _, subset = random_split(dataset, [total_size - subset_size, subset_size])
+    return subset
+
+
+def get_weighted_sampler(labels):
+    """
+    Create a WeightedRandomSampler that samples classes inversely proportional
+    to their frequency in the dataset to handle class imbalance.
+
+    Args:
+        labels (list or 1D tensor): List or tensor of integer class labels.
+
+    Returns:
+        WeightedRandomSampler: Sampler for balanced class sampling.
+    """
+    # If tensor, convert to list
+    if isinstance(labels, torch.Tensor):
+        labels = labels.cpu().numpy()
+
+    # Count class occurrences
+    label_counts = Counter(labels)
+
+    # Compute weights for each class
+    total_samples = len(labels)
+    class_weights = {label: (total_samples / count) ** 0.75 for label, count in label_counts.items()}
+
+    # Assign weights to each sample
+    sample_weights = np.array([class_weights[label] for label in labels])
+
+    # Debugging: Print class weights and sample weights
+    print("Class Weights (scaled):", class_weights)
+    print("Sample Weights (first 10):", sample_weights[:10])
+
+    # Create the sampler
+    sampler = WeightedRandomSampler(weights=sample_weights, num_samples=len(sample_weights), replacement=True)
+    return sampler
+
+
+
+class FocalLoss(nn.Module):
+    def __init__(self, alpha=None, gamma=1.0, reduction='mean'):
+        super(FocalLoss, self).__init__()
+        self.alpha = alpha
+        self.gamma = gamma
+        self.reduction = reduction
+
+    def forward(self, inputs, targets):
+        # FL(p_t) = -alpha * (1 - p_t)^gamma * log(p_t)
+        # CE = -log(p_t) * alpha
+        # FL = (1 - p_t)^gamma * CE
+        # where p_t is the model's estimated probability for each class and alpha is a weighting factor for each class.
+        # alpha is used to balance the importance of different classes using class weights.
+
+        ce_loss = F.cross_entropy(inputs, targets, reduction='none', weight=self.alpha)
+        pt = torch.exp(-ce_loss)
+        focal_loss = ((1 - pt) ** self.gamma) * ce_loss
+
+        if self.reduction == 'mean':
+            return focal_loss.mean()
+        # can have sum..
+
+        return focal_loss